/*
 * Copyright (2020) The Delta Lake Project Authors.
 *
 * Licensed under the Apache License, Version 2.0 (the "License");
 * you may not use this file except in compliance with the License.
 * You may obtain a copy of the License at
 *
 * http://www.apache.org/licenses/LICENSE-2.0
 *
 * Unless required by applicable law or agreed to in writing, software
 * distributed under the License is distributed on an "AS IS" BASIS,
 * WITHOUT WARRANTIES OR CONDITIONS OF ANY KIND, either express or implied.
 * See the License for the specific language governing permissions and
 * limitations under the License.
 */

package org.apache.spark.sql.delta.sources

// scalastyle:off import.ordering.noEmptyLine
import java.util.concurrent.TimeUnit

import org.apache.spark.internal.config.ConfigBuilder
import org.apache.spark.sql.internal.SQLConf

/**
 * [[SQLConf]] entries for Delta features.
 */
object DeltaSQLConf {
  def buildConf(key: String): ConfigBuilder = SQLConf.buildConf(s"spark.databricks.delta.$key")
  def buildStaticConf(key: String): ConfigBuilder =
    SQLConf.buildStaticConf(s"spark.databricks.delta.$key")


  val RESOLVE_TIME_TRAVEL_ON_IDENTIFIER =
    buildConf("timeTravel.resolveOnIdentifier.enabled")
      .internal()
      .doc("When true, we will try to resolve patterns as `@v123` in identifiers as time " +
        "travel nodes.")
      .booleanConf
      .createWithDefault(true)

  val DELTA_COMMIT_INFO_ENABLED =
    buildConf("commitInfo.enabled")
      .doc("Whether to log commit information into the Delta log.")
      .booleanConf
      .createWithDefault(true)

  val DELTA_USER_METADATA =
    buildConf("commitInfo.userMetadata")
      .doc("Arbitrary user-defined metadata to include in CommitInfo. Requires commitInfo.enabled.")
      .stringConf
      .createOptional

  val DELTA_CONVERT_USE_METADATA_LOG =
    buildConf("convert.useMetadataLog")
      .doc(
        """ When converting to a Parquet table that was created by Structured Streaming, whether
        |  to use the transaction log under `_spark_metadata` as the source of truth for files
        | contained in the table.
        """.stripMargin)
      .booleanConf
      .createWithDefault(true)

  val DELTA_SNAPSHOT_PARTITIONS =
    buildConf("snapshotPartitions")
      .internal()
      .doc("Number of partitions to use when building a Delta Lake snapshot.")
      .intConf
      .checkValue(n => n > 0, "Delta snapshot partition number must be positive.")
      .createOptional

  val DELTA_PARTITION_COLUMN_CHECK_ENABLED =
    buildConf("partitionColumnValidity.enabled")
      .internal()
      .doc("Whether to check whether the partition column names have valid names, just like " +
        "the data columns.")
      .booleanConf
      .createWithDefault(true)

  val DELTA_STATE_RECONSTRUCTION_VALIDATION_ENABLED =
    buildConf("stateReconstructionValidation.enabled")
      .internal()
      .doc("Whether to perform validation checks on the reconstructed state.")
      .booleanConf
      .createWithDefault(true)

  val DELTA_COMMIT_VALIDATION_ENABLED =
    buildConf("commitValidation.enabled")
      .internal()
      .doc("Whether to perform validation checks before commit or not.")
      .booleanConf
      .createWithDefault(true)

  val DELTA_SCHEMA_ON_READ_CHECK_ENABLED =
    buildConf("checkLatestSchemaOnRead")
      .doc("In Delta, we always try to give users the latest version of their data without " +
        "having to call REFRESH TABLE or redefine their DataFrames when used in the context of " +
        "streaming. There is a possibility that the schema of the latest version of the table " +
        "may be incompatible with the schema at the time of DataFrame creation. This flag " +
        "enables a check that ensures that users won't read corrupt data if the source schema " +
        "changes in an incompatible way.")
      .booleanConf
      .createWithDefault(true)

  val DELTA_COLLECT_STATS =
    buildConf("stats.collect")
      .internal()
      .doc("When true, statistics are collected while writing files into a Delta table.")
      .booleanConf
      .createWithDefault(true)

  val DELTA_IMPORT_BATCH_SIZE_STATS_COLLECTION =
    buildConf("import.batchSize.statsCollection")
      .internal()
      .doc("The number of files per batch for stats collection during import.")
      .intConf
      .createWithDefault(50000)

  val DELTA_IMPORT_BATCH_SIZE_SCHEMA_INFERENCE =
    buildConf("import.batchSize.schemaInference")
      .internal()
      .doc("The number of files per batch for schema inference during import.")
      .intConf
      .createWithDefault(1000000)

  val DELTA_SAMPLE_ESTIMATOR_ENABLED =
    buildConf("sampling.enabled")
      .internal()
      .doc("Enable sample based estimation.")
      .booleanConf
      .createWithDefault(false)

  val DELTA_CONVERT_METADATA_CHECK_ENABLED =
    buildConf("convert.metadataCheck.enabled")
      .doc(
        """
          |If enabled, during convert to delta, if there is a difference between the catalog table's
          |properties and the Delta table's configuration, we should error. If disabled, merge
          |the two configurations with the same semantics as update and merge.
        """.stripMargin)
      .booleanConf
      .createWithDefault(true)

  val DELTA_STATS_SKIPPING =
    buildConf("stats.skipping")
      .internal()
      .doc("When true, statistics are used for skipping")
      .booleanConf
      .createWithDefault(true)

  val DELTA_LIMIT_PUSHDOWN_ENABLED =
    buildConf("stats.limitPushdown.enabled")
      .internal()
      .doc("If true, use the limit clause and file statistics to prune files before " +
        "they are collected to the driver. ")
      .booleanConf
      .createWithDefault(true)

  val DELTA_STATS_SKIPPING_LOCAL_CACHE_MAX_NUM_FILES =
    buildConf("stats.localCache.maxNumFiles")
      .internal()
      .doc("The maximum number of files for a table to be considered a 'delta small table'." +
        "Some metadata operations (such as using data skipping) are optimized for small tables " +
        "using driver local caching and local execution.")
      .intConf
      .createWithDefault(2000)

  val DELTA_SNAPSHOT_ISOLATION =
    buildConf("snapshotIsolation.enabled")
      .internal()
      .doc("Controls whether queries on Delta tables are guaranteed to have " +
        "snapshot isolation.")
      .booleanConf
      .createWithDefault(true)


  val DELTA_MAX_SNAPSHOT_LINEAGE_LENGTH =
    buildConf("maxSnapshotLineageLength")
      .internal()
      .doc("The max lineage length of a Snapshot before Delta forces to build a Snapshot from " +
        "scratch.")
      .intConf
      .checkValue(_ > 0, "maxSnapshotLineageLength must be positive.")
      .createWithDefault(50)

  val DELTA_HISTORY_PAR_SEARCH_THRESHOLD =
    buildConf("history.maxKeysPerList")
      .internal()
      .doc("How many commits to list when performing a parallel search. Currently set to 1000, " +
        "which is the maximum keys returned by S3 per list call. Azure can return 5000, " +
        "therefore we choose 1000.")
      .intConf
      .createWithDefault(1000)

  val DELTA_HISTORY_METRICS_ENABLED =
    buildConf("history.metricsEnabled")
      .doc("Enables Metrics reporting in Describe History. CommitInfo will now record the " +
        "Operation Metrics.")
      .booleanConf
      .createWithDefault(true)

  val DELTA_VACUUM_RETENTION_CHECK_ENABLED =
    buildConf("retentionDurationCheck.enabled")
      .doc("Adds a check preventing users from running vacuum with a very short retention " +
        "period, which may end up corrupting the Delta Log.")
      .booleanConf
      .createWithDefault(true)

  val DELTA_CHECKPOINT_PART_SIZE =
    buildConf("checkpoint.partSize")
      .internal()
      .doc(
        """The limit at which we will start parallelizing the checkpoint. We will attempt to write
          |maximum of this many actions per checkpoint.
        """.stripMargin)
      .longConf
      .checkValue(_ > 0, "The checkpoint part size needs to be a positive integer.")
      .createWithDefault(5000000)

  val DELTA_SCHEMA_AUTO_MIGRATE =
    buildConf("schema.autoMerge.enabled")
      .doc("If true, enables schema merging on appends and on overwrites.")
      .booleanConf
      .createWithDefault(false)

  val DELTA_STATE_CORRUPTION_IS_FATAL =
    buildConf("state.corruptionIsFatal")
      .internal()
      .doc(
        """If true, throws a fatal error when the recreated Delta State doesn't
          |match committed checksum file.
        """)
      .booleanConf
      .createWithDefault(true)

  val DELTA_ASYNC_UPDATE_STALENESS_TIME_LIMIT =
    buildConf("stalenessLimit")
      .doc(
        """Setting a non-zero time limit will allow you to query the last loaded state of the Delta
          |table without blocking on a table update. You can use this configuration to reduce the
          |latency on queries when up-to-date results are not a requirement. Table updates will be
          |scheduled on a separate scheduler pool in a FIFO queue, and will share cluster resources
          |fairly with your query. If a table hasn't updated past this time limit, we will block
          |on a synchronous state update before running the query.
        """.stripMargin)
      .timeConf(TimeUnit.MILLISECONDS)
      .createWithDefault(0L) // Don't let tables go stale

  val DELTA_ALTER_LOCATION_BYPASS_SCHEMA_CHECK =
    buildConf("alterLocation.bypassSchemaCheck")
      .doc("If true, Alter Table Set Location on Delta will go through even if the Delta table " +
        "in the new location has a different schema from the original Delta table.")
      .booleanConf
      .createWithDefault(false)

  val DUMMY_FILE_MANAGER_NUM_OF_FILES =
    buildConf("dummyFileManager.numOfFiles")
      .internal()
      .doc("How many dummy files to write in DummyFileManager")
      .intConf
      .checkValue(_ >= 0, "numOfFiles can not be negative.")
      .createWithDefault(3)

  val DUMMY_FILE_MANAGER_PREFIX =
    buildConf("dummyFileManager.prefix")
      .internal()
      .doc("The file prefix to use in DummyFileManager")
      .stringConf
      .createWithDefault(".s3-optimization-")

  val MERGE_MAX_INSERT_COUNT =
    buildConf("merge.maxInsertCount")
      .internal()
      .doc("Max row count of inserts in each MERGE execution.")
      .longConf
      .createWithDefault(10000L)

  val MERGE_INSERT_ONLY_ENABLED =
    buildConf("merge.optimizeInsertOnlyMerge.enabled")
      .internal()
      .doc(
        """
          |If enabled, merge without any matched clause (i.e., insert-only merge) will be optimized
          |by avoiding rewriting old files and just inserting new files.
        """.stripMargin)
      .booleanConf
      .createWithDefault(true)

  val MERGE_REPARTITION_BEFORE_WRITE =
    buildConf("merge.repartitionBeforeWrite.enabled")
      .internal()
      .doc(
        """
          |When enabled, merge will repartition the output by the table's partition columns before
          |writing the files.
        """.stripMargin)
      .booleanConf
      .createWithDefault(false)

  val MERGE_MATCHED_ONLY_ENABLED =
    buildConf("merge.optimizeMatchedOnlyMerge.enabled")
      .internal()
      .doc(
        """If enabled, merge without 'when not matched' clause will be optimized to use a
          |right outer join instead of a full outer join.
        """.stripMargin)
      .booleanConf
      .createWithDefault(true)

<<<<<<< HEAD
  val MERGE_MATCHED_ONLY_REWRITE_WITH_UNION_ENABLED =
    buildConf("merge.optimizeMatchedOnlyMerge.rewriteWithUnion.enabled")
      .doc(
        s"""
          |Enable this should set ${MERGE_MATCHED_ONLY_ENABLED.key} to true.
          |If this enabled, the right outer join will be further rewritten together with an union
          |to minimize the data in shuffle: In right outer join, even there are some predicates in
          |right side, it still needs all rows to preform join. We move right side only predicates
          |from join conditions to its filters, then union the join and the right side which
          |applied anti-predicates filters.
        """.stripMargin)
      .booleanConf
      .createWithDefault(true)
=======
  val DELTA_LAST_COMMIT_VERSION_IN_SESSION =
    buildConf("lastCommitVersionInSession")
      .doc("The version of the last commit made in the SparkSession for any table.")
      .longConf
      .checkValue(_ >= 0, "the version must be >= 0")
      .createOptional

>>>>>>> f587c1d1
}<|MERGE_RESOLUTION|>--- conflicted
+++ resolved
@@ -307,7 +307,6 @@
       .booleanConf
       .createWithDefault(true)
 
-<<<<<<< HEAD
   val MERGE_MATCHED_ONLY_REWRITE_WITH_UNION_ENABLED =
     buildConf("merge.optimizeMatchedOnlyMerge.rewriteWithUnion.enabled")
       .doc(
@@ -321,13 +320,11 @@
         """.stripMargin)
       .booleanConf
       .createWithDefault(true)
-=======
+
   val DELTA_LAST_COMMIT_VERSION_IN_SESSION =
     buildConf("lastCommitVersionInSession")
       .doc("The version of the last commit made in the SparkSession for any table.")
       .longConf
       .checkValue(_ >= 0, "the version must be >= 0")
       .createOptional
-
->>>>>>> f587c1d1
 }